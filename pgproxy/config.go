package pgproxy

import (
	"crypto/tls"
	"crypto/x509"
	"encoding/json"
	"fmt"
<<<<<<< HEAD
=======
	scanUtils "github.com/siemens/GoScans/utils"
>>>>>>> 9827ef61
	"os"
	"strings"

	"gorm.io/gorm/utils"
)

// SslModes defines valid settings for establishing encrypted database connections
var SslModes = []string{"disable", "allow", "prefer", "require", "verify-ca", "verify-full"}

type Sni struct {
	CertPath       string   `json:"cert_path"`       // SSL certificate presented to the database client
	KeyPath        string   `json:"key_path"`        // SSL certificate presented to the database client
	Database       Database `json:"database"`        // Target database to redirect clients to
	AllowedOrigins []string `json:"allowed_origins"` // Whitelist of IPs allowed to access this SNI

	Certificate     tls.Certificate  `json:"-"` // To  be loaded from cert and key path and not Json serializable
	CertificateX509 x509.Certificate `json:"-"` // To  be loaded from cert and key path and not Json serializable
}

func (d *Sni) UnmarshalJSON(b []byte) error {

	// Prepare temporary auxiliary data structure to load raw Json data
	type aux Sni
	var raw aux

	// Unmarshal serialized Json into temporary auxiliary structure
	err := json.Unmarshal(b, &raw)
	if err != nil {
		return err
	}

	// Check values
	if _, errFile := os.ReadFile(raw.CertPath); errFile != nil {
		return fmt.Errorf("invalid certificate: %s", errFile)
	}
	if _, errFile := os.ReadFile(raw.KeyPath); errFile != nil {
		return fmt.Errorf("invalid key: %s", errFile)
	}

	// Update struct with de-serialized values
	*d = Sni(raw)

	// Load certificate from paths to verify
	cer, errCert := tls.LoadX509KeyPair(raw.CertPath, raw.KeyPath)
	if errCert != nil {
		return errCert
	}

	// Read and parse the certificate content
	cert, errParse := x509.ParseCertificate(cer.Certificate[0])
	if errParse != nil {
		return fmt.Errorf("could not parse certificate: %s", errParse)
	}

	// Set loaded certificates
	d.Certificate = cer       // Certificate bytes used by the TLS config/listener
	d.CertificateX509 = *cert // Parsed x509 certificate with all the certificate details

	// Return nil as everything went fine
	return nil
}

type Database struct {
	Host    string `json:"host"`     // Database host the client is proxied to
	Port    uint16 `json:"port"`     // Database port the client is proxied to
	SslMode string `json:"ssl_mode"` // One of Postgres' SSL mode values (disable, allow, prefer, require, verify-ca, verify-full)
}

func (t *Database) UnmarshalJSON(b []byte) error {

	// Prepare temporary auxiliary data structure to load raw Json data
	type aux Database
	var raw aux

	// Unmarshal serialized Json into temporary auxiliary structure
	err := json.Unmarshal(b, &raw)
	if err != nil {
		return err
	}

	// Check values
	if raw.Port < 0 || raw.Port > 65535 {
		return fmt.Errorf("invalid port")
	}
	if len(raw.Host) <= 4 {
		return fmt.Errorf("invalid host")
	}
	if !scanUtils.StrContained(raw.SslMode, SslModes) {
		return fmt.Errorf("valid ssl modes are: %s", strings.Join(SslModes, ", "))
	}

	// Update struct with de-serialized values
	*t = Database(raw)

	// Return nil as everything went fine
	return nil
}<|MERGE_RESOLUTION|>--- conflicted
+++ resolved
@@ -5,14 +5,10 @@
 	"crypto/x509"
 	"encoding/json"
 	"fmt"
-<<<<<<< HEAD
-=======
-	scanUtils "github.com/siemens/GoScans/utils"
->>>>>>> 9827ef61
 	"os"
 	"strings"
 
-	"gorm.io/gorm/utils"
+	scanUtils "github.com/siemens/GoScans/utils"
 )
 
 // SslModes defines valid settings for establishing encrypted database connections
